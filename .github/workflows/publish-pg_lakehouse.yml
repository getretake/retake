# workflows/publish-pg_lakehouse.yml
#
# Publish pg_lakehouse
# Build and publish the pg_lakehouse extension as a .deb to GitHub Releases.

name: Publish pg_lakehouse

on:
  push:
    tags:
      - "v*"
  workflow_dispatch:
    inputs:
      version:
        description: "The version to set for the pg_lakehouse release. This publishes the latest commit of the chosen branch and uploads it to the pre-existing GitHub Release of the provided version."
        required: true
        default: ""

concurrency:
  group: publish-pg_lakehouse-${{ github.head_ref || github.ref }}
  cancel-in-progress: true

jobs:
  publish-pg_lakehouse:
    name: Publish pg_lakehouse for PostgreSQL ${{ matrix.pg_version }} on ${{ matrix.arch }}
    runs-on: ${{ matrix.runner }}
    container:
      image: ${{ matrix.image }}
    strategy:
      matrix:
        include:
          # Ubuntu 22.04
          - runner: depot-ubuntu-22.04-4
            image: ubuntu:22.04
            pg_version: 14
            arch: amd64
          - runner: depot-ubuntu-22.04-arm-4
            image: ubuntu:22.04
            pg_version: 14
            arch: arm64
          - runner: depot-ubuntu-22.04-4
            image: ubuntu:22.04
            pg_version: 15
            arch: amd64
          - runner: depot-ubuntu-22.04-arm-4
            image: ubuntu:22.04
            pg_version: 15
            arch: arm64
          - runner: depot-ubuntu-22.04-4
            image: ubuntu:22.04
            pg_version: 16
            arch: amd64
          - runner: depot-ubuntu-22.04-arm-4
            image: ubuntu:22.04
            pg_version: 16
            arch: arm64
          # Debian 11
          - runner: depot-ubuntu-22.04-arm-4
            image: debian:11-slim
            pg_version: 14
            arch: amd64
          - runner: depot-ubuntu-22.04-arm-4
            image: debian:11-slim
            pg_version: 14
            arch: arm64
          - runner: depot-ubuntu-22.04-arm-4
            image: debian:11-slim
            pg_version: 15
            arch: amd64
          - runner: depot-ubuntu-22.04-arm-4
            image: debian:11-slim
            pg_version: 15
            arch: arm64
          - runner: depot-ubuntu-22.04-arm-4
            image: debian:11-slim
            pg_version: 16
            arch: amd64
          - runner: depot-ubuntu-22.04-arm-4
            image: debian:11-slim
            pg_version: 16
            arch: arm64
          # Debian 12
          - runner: depot-ubuntu-22.04-arm-4
            image: debian:12-slim
            pg_version: 14
            arch: amd64
          - runner: depot-ubuntu-22.04-arm-4
            image: debian:12-slim
            pg_version: 14
            arch: arm64
          - runner: depot-ubuntu-22.04-arm-4
            image: debian:12-slim
            pg_version: 15
            arch: amd64
          - runner: depot-ubuntu-22.04-arm-4
            image: debian:12-slim
            pg_version: 15
            arch: arm64
          - runner: depot-ubuntu-22.04-arm-4
            image: debian:12-slim
            pg_version: 16
            arch: amd64
          - runner: depot-ubuntu-22.04-arm-4
            image: debian:12-slim
            pg_version: 16
            arch: arm64
          # TODO: Add Ubuntu 20.04, RedHat UBI 8, and RedHat UBI 9
          # TODO: Maybe consider removing debian-slim for regular debian, and removing manual apt downloads

    steps:
      - name: Checkout Git Repository
        uses: actions/checkout@v4

<<<<<<< HEAD
      # Note: DataFusion requires Rust nightly to enable packed_simd for SIMD optimizations. We
      # fix Rust nightly because current latest (1.80.0) is causing compilation issues with some dependencies
=======
      - name: Install Debian Dependencies
        if: ${{ matrix.image }} == 'debian:11-slim'
        run: apt-get update && apt-get install -y sudo wget curl gnupg lsb-release pkg-config libssl-dev

      # Fix Rust nightly because 1.80.0 is causing compilation issues with some dependencies
>>>>>>> 642b3bde
      - name: Install Rust
        uses: dtolnay/rust-toolchain@master
        with:
          toolchain: nightly-2024-04-21

      - name: Retrieve OS & GitHub Tag Versions
        id: version
        run: |
          # If no workflow_dispatch version is provided, we use workflow tag trigger version
          if [ -z "${{ github.event.inputs.version }}" ]; then
            echo "version=${GITHUB_REF#refs/tags/v}" >> $GITHUB_OUTPUT
          else
            echo "version=${{ github.event.inputs.version }}" >> $GITHUB_OUTPUT
          fi
          # Retrieve the OS Distributor ID (-is) and Release (-rs) Versions
          DISTRO=$(echo "$(lsb_release -is)" | tr '[:upper:]' '[:lower:]')
          RELEASE=$(lsb_release -rs)
          echo "OS Version: $DISTRO-$RELEASE"
          echo "os_version=$DISTRO-$RELEASE" >> $GITHUB_OUTPUT

      - name: Install & Configure Supported PostgreSQL Version
        run: |
          wget --quiet -O - https://www.postgresql.org/media/keys/ACCC4CF8.asc | sudo apt-key add -
          sudo sh -c 'echo "deb http://apt.postgresql.org/pub/repos/apt/ $(lsb_release -cs)-pgdg main" > /etc/apt/sources.list.d/pgdg.list'
          sudo apt-get update && sudo apt-get install -y postgresql-${{ matrix.pg_version }} postgresql-server-dev-${{ matrix.pg_version }} debhelper devscripts dput gnupg
          sudo chown -R $(whoami) /usr/share/postgresql/${{ matrix.pg_version }}/ /usr/lib/postgresql/${{ matrix.pg_version }}/ /var/lib/postgresql/${{ matrix.pg_version }}/
          echo "/usr/lib/postgresql/${{ matrix.pg_version }}/bin" >> $GITHUB_PATH

      - name: Install pgrx
        run: cargo install -j $(nproc) --locked cargo-pgrx --version 0.11.3

      - name: Initialize pgrx for Current PostgreSQL Version
        working-directory: pg_lakehouse/
        run: cargo pgrx init --pg${{ matrix.pg_version }}=/usr/lib/postgresql/${{ matrix.pg_version }}/bin/pg_config

      # TODO: Add telemetry to pg_lakehouse
      - name: Package pg_lakehouse Extension with pgrx
        working-directory: pg_lakehouse/
        run: cargo pgrx package --features telemetry

      - name: Create .deb Package
        run: |
          # Create installable package
          mkdir archive
          cp `find target/release -type f -name "pg_lakehouse*"` archive
          package_dir=pg_lakehouse-${{ steps.version.outputs.version }}-pg${{ matrix.pg_version }}-${{ matrix.arch }}-${{ steps.version.outputs.os_version }}

          # Copy files into directory structure
          mkdir -p ${package_dir}/usr/lib/postgresql/lib
          mkdir -p ${package_dir}/var/lib/postgresql/extension
          cp archive/*.so ${package_dir}/usr/lib/postgresql/lib
          cp archive/*.control ${package_dir}/var/lib/postgresql/extension
          cp archive/*.sql ${package_dir}/var/lib/postgresql/extension

          # Symlinks to copy files into directory structure
          mkdir -p ${package_dir}/usr/lib/postgresql/${{ matrix.pg_version }}/lib
          mkdir -p ${package_dir}/usr/share/postgresql/${{ matrix.pg_version}}/extension
          cp archive/*.so ${package_dir}/usr/lib/postgresql/${{ matrix.pg_version }}/lib
          cp archive/*.control ${package_dir}/usr/share/postgresql/${{ matrix.pg_version }}/extension
          cp archive/*.sql ${package_dir}/usr/share/postgresql/${{ matrix.pg_version }}/extension

          # Create control file (package name cannot have underscore)
          mkdir -p ${package_dir}/DEBIAN
          touch ${package_dir}/DEBIAN/control
          deb_version=${{ steps.version.outputs.version }}
          CONTROL_FILE="${package_dir}/DEBIAN/control"
          echo 'Package: pg-lakehouse' >> $CONTROL_FILE
          echo 'Version:' ${deb_version} >> $CONTROL_FILE
          echo 'Section: database' >> $CONTROL_FILE
          echo 'Priority: optional' >> $CONTROL_FILE
          echo 'Architecture: ${{ matrix.arch }}' >> $CONTROL_FILE
          echo 'Depends: postgresql-${{ matrix.pg_version }}' >> $CONTROL_FILE
          echo 'Maintainer: ParadeDB <support@paradedb.com>' >> $CONTROL_FILE
          echo 'Description: An analytical query engine for Postgres' >> $CONTROL_FILE

          # Create .deb package
          # Note: We specify `xz` compression for compatibility with Debian 11
          sudo chown -R root:root ${package_dir}
          sudo chmod -R 00755 ${package_dir}
          sudo dpkg-deb -Zxz --build --root-owner-group ${package_dir}

      # We retrieve the GitHub release for the specific release version
      - name: Retrieve GitHub Release Upload URL
        id: upload_url
        run: echo UPLOAD_URL=$(curl --silent https://api.github.com/repos/${{ github.repository }}/releases/tags/v${{ steps.version.outputs.version }} | jq .upload_url --raw-output) >> $GITHUB_OUTPUT

      - name: Upload pg_lakehouse .deb to GitHub Release
        uses: shogo82148/actions-upload-release-asset@v1
        with:
          github_token: ${{ secrets.GHA_CREATE_RELEASE_PAT }}
          upload_url: ${{ steps.upload_url.outputs.upload_url }}
          asset_path: ./pg_lakehouse-${{ steps.version.outputs.version }}-pg${{ matrix.pg_version }}-${{ matrix.arch }}-${{ steps.version.outputs.os_version }}.deb
          asset_name: pg_lakehouse-v${{ steps.version.outputs.version }}-pg${{ matrix.pg_version }}-${{ matrix.arch }}-${{ steps.version.outputs.os_version }}.deb<|MERGE_RESOLUTION|>--- conflicted
+++ resolved
@@ -111,16 +111,12 @@
       - name: Checkout Git Repository
         uses: actions/checkout@v4
 
-<<<<<<< HEAD
-      # Note: DataFusion requires Rust nightly to enable packed_simd for SIMD optimizations. We
-      # fix Rust nightly because current latest (1.80.0) is causing compilation issues with some dependencies
-=======
       - name: Install Debian Dependencies
         if: ${{ matrix.image }} == 'debian:11-slim'
         run: apt-get update && apt-get install -y sudo wget curl gnupg lsb-release pkg-config libssl-dev
 
-      # Fix Rust nightly because 1.80.0 is causing compilation issues with some dependencies
->>>>>>> 642b3bde
+      # Note: DataFusion requires Rust nightly to enable packed_simd for SIMD optimizations. We
+      # fix Rust nightly because current latest (1.80.0) is causing compilation issues with some dependencies
       - name: Install Rust
         uses: dtolnay/rust-toolchain@master
         with:
