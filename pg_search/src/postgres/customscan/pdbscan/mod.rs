--- conflicted
+++ resolved
@@ -98,8 +98,11 @@
                 (table, bm25_index, rte.rtekind == pg_sys::RTEKind::RTE_JOIN)
             };
 
-<<<<<<< HEAD
-            let pathkey = pullup_ordery_by_score_pathkey(&mut builder, rti);
+            let root = builder.args().root;
+            let search_index =
+                open_search_index(&bm25_index).expect("should be able to open search index");
+            let pathkey = pullup_orderby_pathkey(&mut builder, rti, &search_index, root);
+
             #[cfg(any(feature = "pg13", feature = "pg14", feature = "pg15"))]
             let baserels = (*builder.args().root).all_baserels;
             #[cfg(any(feature = "pg16", feature = "pg17"))]
@@ -113,14 +116,6 @@
                 // and if the path is for sole base relation
                 && pg_sys::bms_equal((*builder.args().rel).relids, baserels)
             {
-=======
-            let root = builder.args().root;
-            let search_index =
-                open_search_index(&bm25_index).expect("should be able to open search index");
-            let pathkey = pullup_orderby_pathkey(&mut builder, rti, &search_index, root);
-            let limit = if pathkey.is_some() && (*builder.args().root).limit_tuples > -1.0 {
-                // we can only use the limit if we have an orderby score pathkey
->>>>>>> d787d395
                 Some((*builder.args().root).limit_tuples)
             } else {
                 None
