[package]
name = "pg_search"
description = "Full text search for PostgreSQL using BM25"
version = "0.10.1"
edition = "2021"
license = "AGPL-3.0"

[lib]
crate-type = ["cdylib", "rlib"]

[features]
default = ["pg16"]
pg13 = ["pgrx/pg13", "pgrx-tests/pg13"]
pg14 = ["pgrx/pg14", "pgrx-tests/pg14"]
pg15 = ["pgrx/pg15", "pgrx-tests/pg15"]
pg16 = ["pgrx/pg16", "pgrx-tests/pg16"]
pg_test = []
icu = ["tokenizers/icu"]

[dependencies]
anyhow = { version = "1.0.87", features = ["backtrace"] }
bincode = "1.3.3"
crossbeam = "0.8.4"
csv = "1.3.0"
derive_more = "0.99.18"
fs2 = "0.4.3"
indexmap = "2.5.0"
interprocess = "1.2.1"
json5 = "0.4.1"
libc = "0.2.158"
memoffset = "0.9.1"
once_cell = "1.19.0"
parking_lot = "0.12.3"
tokenizers = { version = "0.10.1", path = "../tokenizers" }
pgrx = "0.12.4"
reqwest = "0.11.27"
rustc-hash = "1.1.0"
serde = "1.0.210"
serde_json = "1.0.128"
serde_path_to_error = "0.1.16"
shared = { path = "../shared" }
tantivy = { git = "https://github.com/paradedb/tantivy.git", package = "tantivy", rev = "33be46c" }
tantivy-common = { git = "https://github.com/paradedb/tantivy.git", rev = "33be46c" }
thiserror = "1.0.63"
tiny_http = "0.12.0"
tracing = "0.1.40"
utoipa = "4.2.3"
walkdir = "2.5.0"
num_cpus = "1.16.0"
chrono = "0.4.38"
ordered-float = "4.2.2"
uuid = "1.10.0"
strum = { version = "0.26.3" }

[dev-dependencies]
approx = "0.5.1"
async-std = { version = "1.13.0", features = ["attributes"] }
cmd_lib = "1.9.4"
dotenvy = "0.15.7"
pgrx-tests = "0.12.4"
<<<<<<< HEAD
pgvector = { version = "0.3.2", features = ["sqlx"] }
=======
pgvector = { version = "0.3.4", features = ["sqlx"] }
>>>>>>> 6fbc53f7
portpicker = "0.1.1"
pretty_assertions = "1.4.0"
rstest = "0.18.2"
shared = { path = "../shared", features = ["fixtures"] }
sqlx = { version = "0.7.4", features = [
  "postgres",
  "runtime-async-std",
  "time",
  "bigdecimal",
  "uuid",
] }
tempfile = "3.12.0"

[package.metadata.cargo-machete]
ignored = ["indexmap", "libc", "tantivy-common"]

[[bin]]
name = "pgrx_embed_pg_search"
path = "./src/bin/pgrx_embed.rs"<|MERGE_RESOLUTION|>--- conflicted
+++ resolved
@@ -58,11 +58,7 @@
 cmd_lib = "1.9.4"
 dotenvy = "0.15.7"
 pgrx-tests = "0.12.4"
-<<<<<<< HEAD
-pgvector = { version = "0.3.2", features = ["sqlx"] }
-=======
 pgvector = { version = "0.3.4", features = ["sqlx"] }
->>>>>>> 6fbc53f7
 portpicker = "0.1.1"
 pretty_assertions = "1.4.0"
 rstest = "0.18.2"
